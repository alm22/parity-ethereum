--- conflicted
+++ resolved
@@ -52,26 +52,15 @@
 pub use self::rpc::RpcClient;
 
 use v1::types::TransactionRequest;
-<<<<<<< HEAD
-use ethminer::{AccountDetails, MinerService};
-use ethcore::client::BlockChainClient;
-=======
-use std::sync::Weak;
 use ethcore::miner::{AccountDetails, MinerService};
 use ethcore::client::MiningBlockChainClient;
->>>>>>> 7ad9c73c
 use ethcore::transaction::{Action, SignedTransaction, Transaction};
 use util::numbers::*;
 use util::rlp::encode;
 use util::bytes::ToPretty;
 
-<<<<<<< HEAD
 fn dispatch_transaction<C, M>(client: &C, miner: &M, signed_transaction: SignedTransaction) -> H256
-	where C: BlockChainClient, M: MinerService {
-=======
-fn dispatch_transaction<C, M>(client: &C, miner: &M, signed_transaction: SignedTransaction) -> Result<Value, Error>
 	where C: MiningBlockChainClient, M: MinerService {
->>>>>>> 7ad9c73c
 	let hash = signed_transaction.hash();
 
 	let import = miner.import_own_transaction(client, signed_transaction, |a: &Address| {
@@ -84,15 +73,8 @@
 	import.map(|_| hash).unwrap_or(H256::zero())
 }
 
-<<<<<<< HEAD
 fn sign_and_dispatch<C, M>(client: &C, miner: &M, request: TransactionRequest, secret: H256) -> H256
-	where C: BlockChainClient, M: MinerService {
-=======
-fn sign_and_dispatch<C, M>(client: &Weak<C>, miner: &Weak<M>, request: TransactionRequest, secret: H256) -> Result<Value, Error>
 	where C: MiningBlockChainClient, M: MinerService {
-	let client = take_weak!(client);
-	let miner = take_weak!(miner);
->>>>>>> 7ad9c73c
 
 	let signed_transaction = {
 		Transaction {
