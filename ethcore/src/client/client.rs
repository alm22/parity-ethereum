--- conflicted
+++ resolved
@@ -151,12 +151,8 @@
 		let mut state_db = journaldb::new(
 			&append_path(&path, "state"),
 			config.pruning,
-<<<<<<< HEAD
-			state_db_config);
-=======
 			state_db_config
 		);
->>>>>>> a3758161
 
 		if state_db.is_empty() && spec.ensure_db_good(state_db.as_hashdb_mut()) {
 			state_db.commit(0, &spec.genesis_header().hash(), None).expect("Error commiting genesis state to state DB");
