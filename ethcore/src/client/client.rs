--- conflicted
+++ resolved
@@ -793,14 +793,8 @@
 }
 
 impl<V> MiningBlockChainClient for Client<V> where V: Verifier {
-<<<<<<< HEAD
-	fn prepare_sealing(&self, author: Address, gas_floor_target: U256, extra_data: Bytes, transactions: Vec<SignedTransaction>)
-		-> (Option<ClosedBlock>, HashSet<H256>) {
-		let engine = &**self.engine;
-=======
 	fn prepare_open_block(&self, author: Address, gas_floor_target: U256, extra_data: Bytes) -> OpenBlock {
 		let engine = self.engine.deref().deref();
->>>>>>> a8831fe8
 		let h = self.chain.best_block_hash();
 
 		let mut open_block = OpenBlock::new(
