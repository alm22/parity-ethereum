<<<<<<< HEAD
## Parity-Ethereum - a fast, light, and robust EVM and WASM blockchain client.
=======
![Parity Ethereum](docs/logo-parity-ethereum.svg)
>>>>>>> caca3a80

## The fastest and most advanced Ethereum client.

<p align="center"><strong><a href="https://github.com/paritytech/parity-ethereum/releases/latest">» Download the latest release «</a></strong></p>

<p align="center"><a href="https://gitlab.parity.io/parity/parity/commits/master" target="_blank"><img src="https://gitlab.parity.io/parity/parity/badges/master/build.svg" /></a>
<a href="https://codecov.io/gh/paritytech/parity-ethereum" target="_blank"><img src="https://codecov.io/gh/paritytech/parity-ethereum/branch/master/graph/badge.svg" /></a>
<a href="https://build.snapcraft.io/user/paritytech/parity" target="_blank"><img src="https://build.snapcraft.io/badge/paritytech/parity.svg" /></a>
<a href="https://www.gnu.org/licenses/gpl-3.0.en.html" target="_blank"><img src="https://img.shields.io/badge/license-GPL%20v3-green.svg" /></a></p>

**Built for mission-critical use**: Miners, service providers, and exchanges need fast synchronisation and maximum uptime. Parity Ethereum provides the core infrastructure essential for speedy and reliable services.

- Clean, modular codebase for easy customisation
- Advanced CLI-based client
- Minimal memory and storage footprint
- Synchronise in hours, not days with Warp Sync
- Modular for light integration into your service or product

## Technical Overview

Parity Ethereum's goal is to be the fastest, lightest, and most secure Ethereum client. We are developing Parity Ethereum using the sophisticated and cutting-edge **Rust programming language**. Parity Ethereum is licensed under the GPLv3 and can be used for all your Ethereum needs.

By default, Parity Ethereum runs a JSON-RPC HTTP server on port `:8545` and a Web-Sockets server on port `:8546`. This is fully configurable and supports a number of APIs.

If you run into problems while using Parity Ethereum, check out the [wiki for documentation](https://wiki.parity.io/), feel free to [file an issue in this repository](https://github.com/paritytech/parity-ethereum/issues/new), or hop on our [Gitter](https://gitter.im/paritytech/parity) or [Riot](https://riot.im/app/#/group/+parity:matrix.parity.io) chat room to ask a question. We are glad to help! **For security-critical issues**, please refer to the security policy outlined in [SECURITY.md](SECURITY.md).

Parity Ethereum's current beta-release is 2.0. You can download it at [the releases page](https://github.com/paritytech/parity-ethereum/releases) or follow the instructions below to build from source. Please, mind the [CHANGELOG.md](CHANGELOG.md) for a list of all changes between different versions.

## Build Dependencies

Parity Ethereum requires **Rust version 1.28.x** to build.

We recommend installing Rust through [rustup](https://www.rustup.rs/). If you don't already have `rustup`, you can install it like this:

- Linux:
  ```bash
  $ curl https://sh.rustup.rs -sSf | sh
  ```

  Parity Ethereum also requires `gcc`, `g++`, `libudev-dev`, `pkg-config`, `file`, `make`, and `cmake` packages to be installed.

- OSX:
  ```bash
  $ curl https://sh.rustup.rs -sSf | sh
  ```

  `clang` is required. It comes with Xcode command line tools or can be installed with homebrew.

- Windows
  Make sure you have Visual Studio 2015 with C++ support installed. Next, download and run the `rustup` installer from
  https://static.rust-lang.org/rustup/dist/x86_64-pc-windows-msvc/rustup-init.exe, start "VS2015 x64 Native Tools Command Prompt", and use the following command to install and set up the `msvc` toolchain:
  ```bash
  $ rustup default stable-x86_64-pc-windows-msvc
  ```

Once you have `rustup` installed, then you need to install:
* [Perl](https://www.perl.org)
* [Yasm](https://yasm.tortall.net)

Make sure that these binaries are in your `PATH`. After that, you should be able to build Parity Ethereum from source.

## Install from the Snapcraft Store

In any of the [supported Linux distros](https://snapcraft.io/docs/core/install):

```bash
sudo snap install parity
```

Alternatively, if you want to contribute testing the upcoming release:

```bash
sudo snap install parity --beta
```

Moreover, to test the latest code from the master branch:

```bash
sudo snap install parity --edge
```

## Build from Source Code

```bash
# download Parity Ethereum code
$ git clone https://github.com/paritytech/parity-ethereum
$ cd parity-ethereum

# build in release mode
$ cargo build --release --features final
```

This produces an executable in the `./target/release` subdirectory.

Note: if cargo fails to parse manifest try:

```bash
$ ~/.cargo/bin/cargo build --release
```

Note, when compiling a crate and you receive errors, it's in most cases your outdated version of Rust, or some of your crates have to be recompiled. Cleaning the repository will most likely solve the issue if you are on the latest stable version of Rust, try:

```bash
$ cargo clean
```

This always compiles the latest nightly builds. If you want to build stable or beta, do a

```bash
$ git checkout stable
```

or

```bash
$ git checkout beta
```

## Simple One-Line Installer for Mac and Linux

```bash
bash <(curl https://get.parity.io -L)
```

The one-line installer always defaults to the latest beta release. To install a stable release, run:

```bash
bash <(curl https://get.parity.io -L) -r stable
```

## Start Parity Ethereum

### Manually

To start Parity Ethereum manually, just run

```bash
$ ./target/release/parity
```

so Parity Ethereum begins syncing the Ethereum blockchain.

### Using `systemd` service file

To start Parity Ethereum as a regular user using `systemd` init:

1. Copy `./scripts/parity.service` to your
`systemd` user directory (usually `~/.config/systemd/user`).
2. To configure Parity Ethereum, write a `/etc/parity/config.toml` config file, see [Configuring Parity Ethereum](https://paritytech.github.io/wiki/Configuring-Parity) for details.

## Parity Ethereum toolchain

In addition to the Parity Ethereum client, there are additional tools in this repository available:

- [evmbin](https://github.com/paritytech/parity-ethereum/blob/master/evmbin/) - EVM implementation for Parity Ethereum.
- [ethabi](https://github.com/paritytech/ethabi) - Parity Ethereum function calls encoding.
- [ethstore](https://github.com/paritytech/parity-ethereum/blob/master/ethstore/) - Parity Ethereum key management.
- [ethkey](https://github.com/paritytech/parity-ethereum/blob/master/ethkey/) - Parity Ethereum keys generator.
- [whisper](https://github.com/paritytech/parity-ethereum/blob/master/whisper/) - Implementation of Whisper-v2 PoC.

## Join the chat!

Questions? Get in touch with us on Gitter:
[![Gitter: Parity](https://img.shields.io/badge/gitter-parity-4AB495.svg)](https://gitter.im/paritytech/parity)
[![Gitter: Parity.js](https://img.shields.io/badge/gitter-parity.js-4AB495.svg)](https://gitter.im/paritytech/parity.js)
[![Gitter: Parity/Miners](https://img.shields.io/badge/gitter-parity/miners-4AB495.svg)](https://gitter.im/paritytech/parity/miners)
[![Gitter: Parity-PoA](https://img.shields.io/badge/gitter-parity--poa-4AB495.svg)](https://gitter.im/paritytech/parity-poa)

Alternatively, join our community on Matrix:
[![Riot: +Parity](https://img.shields.io/badge/riot-%2Bparity%3Amatrix.parity.io-orange.svg)](https://riot.im/app/#/group/+parity:matrix.parity.io)

## Documentation

Official website: https://parity.io

Be sure to [check out our wiki](https://wiki.parity.io) for more information.<|MERGE_RESOLUTION|>--- conflicted
+++ resolved
@@ -1,8 +1,4 @@
-<<<<<<< HEAD
-## Parity-Ethereum - a fast, light, and robust EVM and WASM blockchain client.
-=======
 ![Parity Ethereum](docs/logo-parity-ethereum.svg)
->>>>>>> caca3a80
 
 ## The fastest and most advanced Ethereum client.
 
