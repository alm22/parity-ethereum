--- conflicted
+++ resolved
@@ -1,17 +1,36 @@
 FROM ubuntu:xenial
 MAINTAINER Parity Technologies <devops@parity.io>
-#set ENVIROMENT
-ARG TARGET
-ENV TARGET ${TARGET}
-
+WORKDIR /build
+#ENV for build TAG
+ARG BUILD_TAG
+ENV BUILD_TAG ${BUILD_TAG:-master}
+RUN echo "Build tag:" $BUILD_TAG
 # install tools and dependencies
-RUN apt update && apt install -y --no-install-recommends openssl libudev-dev file
-
+RUN apt-get update && \
+        apt-get install -y --force-yes --no-install-recommends \
+        # make
+        build-essential \
+        # add-apt-repository
+        software-properties-common \
+        make \
+        cmake \
+        curl \
+        wget \
+        git \
+        g++ \
+        gcc \
+        libc6 \
+        libc6-dev \
+        binutils \
+        file \
+        libudev-dev \
+        pkg-config \
+        dpkg-dev &&\
+# install rustup
+ curl https://sh.rustup.rs -sSf | sh -s -- -y && \
+# rustup directory
+ PATH=/root/.cargo/bin:$PATH && \
 # show backtraces
-<<<<<<< HEAD
-ENV RUST_BACKTRACE 1
-
-=======
  RUST_BACKTRACE=1 && \
 # build parity
 cd /build&&git clone https://github.com/poanetwork/parity-ethereum && \
@@ -21,19 +40,25 @@
         cargo build --verbose --release --features final && \
         strip /build/parity-ethereum/target/release/parity && \
  file /build/parity-ethereum/target/release/parity&&mkdir -p /parity&& cp /build/parity-ethereum/target/release/parity /parity&&\
->>>>>>> 00a304da
 #cleanup Docker image
-RUN apt autoremove -y
-RUN apt clean -y
-RUN rm -rf /tmp/* /var/tmp/* /var/lib/apt/lists/*
-
-#add TARGET to docker image
-COPY artifacts/x86_64-unknown-linux-gnu/$TARGET /usr/bin/$TARGET
-
-# Build a shell script because the ENTRYPOINT command doesn't like using ENV
-RUN echo "#!/bin/bash \n ${TARGET} \$@" > ./entrypoint.sh
-RUN chmod +x ./entrypoint.sh
-
+ rm -rf /root/.cargo&&rm -rf /root/.multirust&&rm -rf /root/.rustup&&rm -rf /build&&\
+ apt-get purge -y  \
+        # make
+        build-essential \
+        # add-apt-repository
+        software-properties-common \
+        make \
+        cmake \
+        curl \
+        wget \
+        git \
+        g++ \
+        gcc \
+        binutils \
+        file \
+        pkg-config \
+        dpkg-dev &&\
+ rm -rf /var/lib/apt/lists/*
 # setup ENTRYPOINT
-EXPOSE 5001 8080 8082 8083 8545 8546 8180 30303/tcp 30303/udp
-ENTRYPOINT ["./entrypoint.sh"]+EXPOSE 8080 8545 8180
+ENTRYPOINT ["/parity/parity"]