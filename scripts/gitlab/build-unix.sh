#!/bin/bash

set -e # fail on any error
set -u # treat unset variables as error

echo "__________Show ENVIROMENT__________"
echo "CI_SERVER_NAME:   " $CI_SERVER_NAME
echo "CARGO_HOME:       " $CARGO_HOME
echo "BUILD_TARGET:     " $BUILD_TARGET
echo "BUILD_ARCH:       " $BUILD_ARCH
echo "CARGO_TARGET:     " $CARGO_TARGET
echo "CC:               " $CC
echo "CXX:              " $CXX

echo "__________CARGO CONFIG__________"
mkdir -p .cargo
rm -f .cargo/config
echo "[target.$CARGO_TARGET]" >> .cargo/config
echo "linker= \"$CC\"" >> .cargo/config
cat .cargo/config

echo "_____ Building target: "$CARGO_TARGET" _____"
time cargo build --target $CARGO_TARGET --release --features final
time cargo build --target $CARGO_TARGET --release -p evmbin
time cargo build --target $CARGO_TARGET --release -p ethstore-cli
time cargo build --target $CARGO_TARGET --release -p ethkey-cli
time cargo build --target $CARGO_TARGET --release -p whisper-cli

echo "_____ Post-processing binaries _____"
rm -rf artifacts
mkdir -p artifacts
cd artifacts
mkdir -p $CARGO_TARGET
cd $CARGO_TARGET
cp ../../target/$CARGO_TARGET/release/parity ./parity
cp ../../target/$CARGO_TARGET/release/parity-evm ./parity-evm
cp ../../target/$CARGO_TARGET/release/ethstore ./ethstore
cp ../../target/$CARGO_TARGET/release/ethkey ./ethkey
cp ../../target/$CARGO_TARGET/release/whisper ./whisper
strip -v ./*
echo "_____ Calculating checksums _____"
for binary in $(ls)
do
<<<<<<< HEAD
 rhash --sha256 $binary -o $binary.sha256
 ./parity tools hash $binary > $binary.sha3
=======
  rhash --sha256 $binary -o $binary.sha256
  ./parity tools hash $binary > $binary.sha3
>>>>>>> 7781cbbc
done<|MERGE_RESOLUTION|>--- conflicted
+++ resolved
@@ -41,11 +41,6 @@
 echo "_____ Calculating checksums _____"
 for binary in $(ls)
 do
-<<<<<<< HEAD
- rhash --sha256 $binary -o $binary.sha256
- ./parity tools hash $binary > $binary.sha3
-=======
   rhash --sha256 $binary -o $binary.sha256
   ./parity tools hash $binary > $binary.sha3
->>>>>>> 7781cbbc
 done